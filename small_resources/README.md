--- conflicted
+++ resolved
@@ -3,9 +3,6 @@
 * `airport_codes.tsv`: A file mapping airport codes (YUL - Montreal) to their names.
 * `en_dict.txt`: An english dictionary containing inflected forms
 * `en_dict_short.txt`: An english dictionary containing only the 55k of the most frequent Wikipedia tokens.
-<<<<<<< HEAD
+* `valid_cluster_ids.txt`: A list of cluster ids that were deemed valid by humans.
 * `spelling_full.txt`: A list of word corrections output by `preprocessing/spell_check.py` the third column is a confidence value based on the data. 2 means that the correction was found in the data (so, not always accurate), 1 means it is straight out of the `en_dict.txt` file.
-* `spelling_short.txt`: Same list as above but computed with the shorter english dictionary (saves computating time).
-=======
-* `valid_cluster_ids.txt`: A list of cluster ids that were deemed valid by humans.
->>>>>>> 67f8512a
+* `spelling_short.txt`: Same list as above but computed with the shorter english dictionary (saves computating time).